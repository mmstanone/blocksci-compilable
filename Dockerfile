# Use Ubuntu 20.04 LTS as the base image
FROM ubuntu:20.04

# Avoid prompts from apt-get
ARG DEBIAN_FRONTEND=noninteractive

RUN apt-get update && apt-get install -y software-properties-common
RUN add-apt-repository ppa:ubuntu-toolchain-r/test -y && apt-get update
RUN apt-get install -y cmake libtool autoconf libboost-filesystem-dev \
    libboost-iostreams-dev libboost-serialization-dev libboost-thread-dev \
    libboost-test-dev libssl-dev libjsoncpp-dev libcurl4-openssl-dev \
    libjsoncpp-dev libjsonrpccpp-dev libsnappy-dev zlib1g-dev libbz2-dev \
    liblz4-dev libzstd-dev libjemalloc-dev libsparsehash-dev python3-dev \
    python3-pip pkg-config git g++-7 gcc-7 ffmpeg libcairo2 libcairo2-dev curl


ADD . /blocksci-compilable

# Clone BlockSci repository
# RUN git clone https://github.com/mmstanone/blocksci-compilable.git

RUN curl -LsSf https://astral.sh/uv/install.sh | sh
<<<<<<< HEAD
RUN source $HOME/.cargo/env

RUN uv venv

RUN CC=gcc-7 CXX=g++ uv run pip install -r /blocksci-compilable/pip-all-requirements.txt

# Build BlockSci
RUN cd blocksci-compilable && \
    rm -r build && \
=======
RUN /root/.cargo/bin/uv python install 3.8.20
RUN /root/.cargo/bin/uv python pin 3.8.20

RUN /root/.cargo/bin/uv run which pip3

RUN mkdir -p /usr/lib/python3.8/site-packages/

RUN cd /blocksci-compilable && \
    /root/.cargo/bin/uv venv && CC=gcc-7 CXX=g++ /root/.cargo/bin/uv run pip3 install -r /blocksci-compilable/pip-all-requirements.txt

# Build BlockSci
RUN cd blocksci-compilable && \
    rm -rf build && \
>>>>>>> aa8df1d7
    mkdir build && \
    cd build && \
    CC=gcc-7 CXX=g++-7 cmake -DCMAKE_BUILD_TYPE=Release .. && \
    make -j258 && \
    make install


# Install BlockSci Python bindings
<<<<<<< HEAD
RUN cd blocksci-compilable && \
    uv run CC=gcc-7 CXX=g++-7 pip3 install -e blockscipy
=======
RUN cd blocksci-compilable && rm -rf blockscipy/build && \
    /root/.cargo/bin/uv venv && CC=gcc-7 CXX=g++-7 /root/.cargo/bin/uv run pip3 install -e blockscipy

# remove the build folder for blockscipy, as we will rebuild again anyway

RUN rm -rf /blocksci-compilable/blokscipy/build
>>>>>>> aa8df1d7

# Set the default command for the container
CMD ["/bin/bash"]
<|MERGE_RESOLUTION|>--- conflicted
+++ resolved
@@ -20,17 +20,6 @@
 # RUN git clone https://github.com/mmstanone/blocksci-compilable.git
 
 RUN curl -LsSf https://astral.sh/uv/install.sh | sh
-<<<<<<< HEAD
-RUN source $HOME/.cargo/env
-
-RUN uv venv
-
-RUN CC=gcc-7 CXX=g++ uv run pip install -r /blocksci-compilable/pip-all-requirements.txt
-
-# Build BlockSci
-RUN cd blocksci-compilable && \
-    rm -r build && \
-=======
 RUN /root/.cargo/bin/uv python install 3.8.20
 RUN /root/.cargo/bin/uv python pin 3.8.20
 
@@ -44,7 +33,6 @@
 # Build BlockSci
 RUN cd blocksci-compilable && \
     rm -rf build && \
->>>>>>> aa8df1d7
     mkdir build && \
     cd build && \
     CC=gcc-7 CXX=g++-7 cmake -DCMAKE_BUILD_TYPE=Release .. && \
@@ -53,17 +41,13 @@
 
 
 # Install BlockSci Python bindings
-<<<<<<< HEAD
-RUN cd blocksci-compilable && \
-    uv run CC=gcc-7 CXX=g++-7 pip3 install -e blockscipy
-=======
+
 RUN cd blocksci-compilable && rm -rf blockscipy/build && \
     /root/.cargo/bin/uv venv && CC=gcc-7 CXX=g++-7 /root/.cargo/bin/uv run pip3 install -e blockscipy
 
 # remove the build folder for blockscipy, as we will rebuild again anyway
 
 RUN rm -rf /blocksci-compilable/blokscipy/build
->>>>>>> aa8df1d7
 
 # Set the default command for the container
 CMD ["/bin/bash"]
