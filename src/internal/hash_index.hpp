//
//  hash_index.hpp
//  blocksci
//
//  Created by Harry Kalodner on 8/27/17.
//
//

#ifndef blocksci_index_hash_index_hpp
#define blocksci_index_hash_index_hpp

#include "address_info.hpp"
#include "memory_view.hpp"

#include <range/v3/view/any_view.hpp>

#include <rocksdb/db.h>

#include <wjfilesystem/path.h>

#include <vector>
#include <cstdint>
#include <cstring>

namespace blocksci {

    /* Provides access to hash indexes (RocksDB database)
     *
     * This RocksDB database is a lookup table from both (tx hash) and (address hash) to (internal BlockSci index) for those objects.
     *
     * The hash index contains a lookup table for each address type as well as one for transactions.
     * In each of these tables, the key is the standard public identifier (tx hash for transactions, pubkey hash
     * for pay to pubkey hash addresses, etc.) and the value is the internal integer index of that object.
     *
     * ColumnDescriptors: One for every named AddressType (@see blocksci::AddressType::all() @see blocksci::addressName())
     *                    and "T" for the txHash -> txNum database
     *                    Eg. "T", "pubkey", "pubkeyhash", "multisig_pubkey" etc.
     *
     * Key/value format:
     *     - ColumnFamily "T": transaction hash -> transaction number
     *         + Key: blocksci::uint256 hash
     *         + Value: uint32_t txNum
     *     - Other column families: address identifier (eg. pubkeyhash or scripthash) -> script number
     *         + Key: blocksci::uint160 or blocksci::uint256
     *         + Value: uint32_t scriptNum
     *
     * Directory: hashIndex/
     */
    class HashIndex {
        // Pointer to the RocksDB instance
        std::unique_ptr<rocksdb::DB> db;

        // RocksDB column handles, one for each address type, @see blocksci::AddressType::Enum
        std::vector<std::unique_ptr<rocksdb::ColumnFamilyHandle>> columnHandles;
        
        ranges::optional<uint32_t> lookupAddressImpl(AddressType::Enum type, const char *data, size_t size);
        void addAddressesImpl(AddressType::Enum type, std::vector<std::pair<MemoryView, MemoryView>> dataViews);
        
        template <typename T>
        ranges::optional<uint32_t> getMatch(rocksdb::ColumnFamilyHandle *handle, const T &t) {
            rocksdb::PinnableSlice val;
            rocksdb::Slice key{reinterpret_cast<const char *>(&t), sizeof(t)};
            auto getStatus = db->Get(rocksdb::ReadOptions{}, handle, key, &val);
            if (getStatus.ok()) {
                uint32_t value;
                memcpy(&value, val.data(), sizeof(value));
                return value;
            } else {
                return ranges::nullopt;
            }
        }
<<<<<<< HEAD

        // Get the scriptNum for the given AddressType and identifier (pubkeyhash, script hash etc.)
        uint32_t getAddressMatch(blocksci::AddressType::Enum type, const char *data, size_t size) {
=======
        
        ranges::optional<uint32_t> getAddressMatch(blocksci::AddressType::Enum type, const char *data, size_t size) {
>>>>>>> a666d096
            rocksdb::PinnableSlice val;
            rocksdb::Slice key{data, size};
            auto getStatus = db->Get(rocksdb::ReadOptions{}, getColumn(type).get(), key, &val);
            if (getStatus.ok()) {
                uint32_t value;
                memcpy(&value, val.data(), sizeof(value));
                return value;
            } else {
                return ranges::nullopt;
            }
        }
        
        void addAddresses(AddressType::Enum type, std::vector<std::pair<MemoryView, MemoryView>> dataViews) {
            rocksdb::WriteBatch batch;
            for (auto &pair : dataViews) {
                auto key = rocksdb::Slice(pair.first.data, pair.first.size);
                auto value = rocksdb::Slice(pair.second.data, pair.second.size);
                batch.Put(getColumn(type).get(), key, value);
            }
            writeBatch(batch);
        }
        
        std::unique_ptr<rocksdb::ColumnFamilyHandle> &getColumn(AddressType::Enum type) {
            auto index = static_cast<size_t>(type);
            return columnHandles.at(index);
        }
        
        std::unique_ptr<rocksdb::ColumnFamilyHandle> &getColumn(DedupAddressType::Enum type) {
            switch (type) {
                case DedupAddressType::PUBKEY:
                    return getColumn(AddressType::PUBKEYHASH);
                case DedupAddressType::SCRIPTHASH:
                    return getColumn(AddressType::SCRIPTHASH);
                case DedupAddressType::MULTISIG:
                    return getColumn(AddressType::MULTISIG);
                case DedupAddressType::NULL_DATA:
                    return getColumn(AddressType::NULL_DATA);
                case DedupAddressType::NONSTANDARD:
                    return getColumn(AddressType::NONSTANDARD);
                case DedupAddressType::WITNESS_UNKNOWN:
                    return getColumn(AddressType::WITNESS_UNKNOWN);
            }
            assert(false);
            return getColumn(AddressType::NONSTANDARD);
        }
        
        std::unique_ptr<rocksdb::ColumnFamilyHandle> &getTxColumn() {
            return columnHandles.back();
        }
        
        std::unique_ptr<rocksdb::Iterator> getIterator(AddressType::Enum type) {
            return std::unique_ptr<rocksdb::Iterator>{db->NewIterator(rocksdb::ReadOptions(), getColumn(type).get())};
        }
        std::unique_ptr<rocksdb::Iterator> getIterator(DedupAddressType::Enum type) {
            return std::unique_ptr<rocksdb::Iterator>{db->NewIterator(rocksdb::ReadOptions(), getColumn(type).get())};
        }
        std::unique_ptr<rocksdb::Iterator> getTxIterator() {
            return std::unique_ptr<rocksdb::Iterator>{db->NewIterator(rocksdb::ReadOptions(), getTxColumn().get())};
        }
        
        void writeBatch(rocksdb::WriteBatch &batch) {
            rocksdb::WriteOptions options;
            options.disableWAL = true;
            db->Write(options, &batch);
        }
        
    public:
        
        HashIndex(const filesystem::path &path, bool readonly);
        ~HashIndex();

        template<AddressType::Enum type>
        ranges::optional<uint32_t> lookupAddress(const typename AddressInfo<type>::IDType &hash) {
            return lookupAddressImpl(type, reinterpret_cast<const char *>(&hash), sizeof(hash));
        }
<<<<<<< HEAD

        // Get the scriptNum for the given public key hash
        uint32_t getPubkeyHashIndex(const uint160 &pubkeyhash);

        // Get the scriptNum for the given script hash
        uint32_t getScriptHashIndex(const uint160 &scripthash);
        uint32_t getScriptHashIndex(const uint256 &scripthash);

        // Get the tx number for the given transaction hash
=======
        
        ranges::optional<uint32_t> getPubkeyHashIndex(const uint160 &pubkeyhash);
        ranges::optional<uint32_t> getScriptHashIndex(const uint160 &scripthash);
        ranges::optional<uint32_t> getScriptHashIndex(const uint256 &scripthash);
>>>>>>> a666d096
        ranges::optional<uint32_t> getTxIndex(const uint256 &txHash);
        
        uint32_t countColumn(AddressType::Enum type);
        uint32_t countTxes();
        
        template<AddressType::Enum type>
        void addAddresses(std::vector<std::pair<typename blocksci::AddressInfo<type>::IDType, uint32_t>> rows) {
            std::vector<std::pair<MemoryView, MemoryView>> dataViews;
            for (const auto &pair : rows) {
                dataViews.emplace_back(
                MemoryView{reinterpret_cast<const char *>(&pair.first), sizeof(pair.first)},
                MemoryView{reinterpret_cast<const char *>(&pair.second), sizeof(pair.second)});
            }
            addAddressesImpl(type, dataViews);
        }

        // Add a mapping from tx hash to tx number to the hash index for all given rows
        void addTxes(std::vector<std::pair<uint256, uint32_t>> rows);
        
        void rollback(uint32_t txCount, const std::array<uint32_t, DedupAddressType::size> &scriptCounts);
        
        ranges::any_view<std::pair<MemoryView, MemoryView>> getRawAddressRange(AddressType::Enum type);
        
        template<AddressType::Enum type>
        ranges::any_view<std::pair<uint32_t, typename blocksci::AddressInfo<type>::IDType>> getAddressRange();

        // Compact the underlying RocksDB database
        void compactDB();
    };
    
    extern template ranges::any_view<std::pair<uint32_t, typename blocksci::AddressInfo<AddressType::PUBKEY>::IDType>> HashIndex::getAddressRange<AddressType::PUBKEY>();
    extern template ranges::any_view<std::pair<uint32_t, typename blocksci::AddressInfo<AddressType::PUBKEYHASH>::IDType>> HashIndex::getAddressRange<AddressType::PUBKEYHASH>();
    extern template ranges::any_view<std::pair<uint32_t, typename blocksci::AddressInfo<AddressType::WITNESS_PUBKEYHASH>::IDType>> HashIndex::getAddressRange<AddressType::WITNESS_PUBKEYHASH>();
    extern template ranges::any_view<std::pair<uint32_t, typename blocksci::AddressInfo<AddressType::MULTISIG_PUBKEY>::IDType>> HashIndex::getAddressRange<AddressType::MULTISIG_PUBKEY>();
    extern template ranges::any_view<std::pair<uint32_t, typename blocksci::AddressInfo<AddressType::SCRIPTHASH>::IDType>> HashIndex::getAddressRange<AddressType::SCRIPTHASH>();
    extern template ranges::any_view<std::pair<uint32_t, typename blocksci::AddressInfo<AddressType::WITNESS_SCRIPTHASH>::IDType>> HashIndex::getAddressRange<AddressType::WITNESS_SCRIPTHASH>();
    extern template ranges::any_view<std::pair<uint32_t, typename blocksci::AddressInfo<AddressType::MULTISIG>::IDType>> HashIndex::getAddressRange<AddressType::MULTISIG>();
}

#endif /* blocksci_index_hash_index_hpp */<|MERGE_RESOLUTION|>--- conflicted
+++ resolved
@@ -69,14 +69,9 @@
                 return ranges::nullopt;
             }
         }
-<<<<<<< HEAD
 
         // Get the scriptNum for the given AddressType and identifier (pubkeyhash, script hash etc.)
-        uint32_t getAddressMatch(blocksci::AddressType::Enum type, const char *data, size_t size) {
-=======
-        
         ranges::optional<uint32_t> getAddressMatch(blocksci::AddressType::Enum type, const char *data, size_t size) {
->>>>>>> a666d096
             rocksdb::PinnableSlice val;
             rocksdb::Slice key{data, size};
             auto getStatus = db->Get(rocksdb::ReadOptions{}, getColumn(type).get(), key, &val);
@@ -152,22 +147,15 @@
         ranges::optional<uint32_t> lookupAddress(const typename AddressInfo<type>::IDType &hash) {
             return lookupAddressImpl(type, reinterpret_cast<const char *>(&hash), sizeof(hash));
         }
-<<<<<<< HEAD
 
         // Get the scriptNum for the given public key hash
-        uint32_t getPubkeyHashIndex(const uint160 &pubkeyhash);
-
+        ranges::optional<uint32_t> getPubkeyHashIndex(const uint160 &pubkeyhash);
+      
         // Get the scriptNum for the given script hash
-        uint32_t getScriptHashIndex(const uint160 &scripthash);
-        uint32_t getScriptHashIndex(const uint256 &scripthash);
-
-        // Get the tx number for the given transaction hash
-=======
-        
-        ranges::optional<uint32_t> getPubkeyHashIndex(const uint160 &pubkeyhash);
         ranges::optional<uint32_t> getScriptHashIndex(const uint160 &scripthash);
         ranges::optional<uint32_t> getScriptHashIndex(const uint256 &scripthash);
->>>>>>> a666d096
+      
+        // Get the tx number for the given transaction hash
         ranges::optional<uint32_t> getTxIndex(const uint256 &txHash);
         
         uint32_t countColumn(AddressType::Enum type);
